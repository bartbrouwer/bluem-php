--- conflicted
+++ resolved
@@ -113,16 +113,6 @@
             "Response is empty"
         );
         
-<<<<<<< HEAD
-        /*
-        $expected_value = 1202201041;
-        // assert response is equal to $expected_value
-        $this->assertEquals(
-            $response,
-            "$expected_value",
-            "Response is not equal to expected value '$expected_value'"
-        );*/
-=======
         //        $expected_value = 1202201041;
         // assert response is equal to $expected_value
         //        $this->assertEquals(
@@ -131,7 +121,6 @@
         //            "Response is not equal to expected value '$expected_value'"
         //        );
         // @todo: deal with the corresponding status if proper or improper status request
->>>>>>> 11912349
     }
     public function testCanGetMaximumAmountFromStatusResponse()
     {
