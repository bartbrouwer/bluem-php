<?php

/*
 * (c) 2020 - Daan Rijpkema <info@daanrijpkema.com>
 *
 * This source file is subject to the license that is bundled
 * with this source code in the file LICENSE.
 */

namespace Bluem\BluemPHP;

// require __DIR__ . '/../vendor/autoload.php';

require_once 'Emandates.php';
require_once 'Payments.php';
require_once 'Identity.php';
require_once 'Iban.php';
require_once 'BluemResponse.php';
require_once 'BluemRequest.php';

require_once 'BIC.php';
require_once 'Context.php';



use Carbon\Carbon;
use Exception;
use HTTP_Request2 as BluemHttpRequest;
use Selective\XmlDSig\XmlSignatureValidator;
use Throwable;

// libxml_use_internal_errors(false);

if (!defined("BLUEM_ENVIRONMENT_PRODUCTION")) {
    define("BLUEM_ENVIRONMENT_PRODUCTION", "prod");
}
if (!defined("BLUEM_ENVIRONMENT_TESTING")) {
    define("BLUEM_ENVIRONMENT_TESTING", "test");
}
if (!defined("BLUEM_ENVIRONMENT_ACCEPTANCE")) {
    define("BLUEM_ENVIRONMENT_ACCEPTANCE", "acc");
}
if (!defined("BLUEM_STATIC_MERCHANT_ID")) {
    define("BLUEM_STATIC_MERCHANT_ID", "0020009469");
}

/**
 * BlueM Integration main class
 */
class Integration
{
    private $_config;

    public $environment;

    /**
     * Constructs a new instance.
     */
    function __construct($_config = null)
    {
        if (is_null($_config)) {
            throw new Exception("No valid configuration given to instantiate Bluem Integration");
            exit;
        }
        // validating configuration
        if (!in_array(
            $_config->environment,
            [
                BLUEM_ENVIRONMENT_TESTING, BLUEM_ENVIRONMENT_ACCEPTANCE, BLUEM_ENVIRONMENT_PRODUCTION
            ]
        )
        ) {
            throw new Exception("Invalid environment setting, should be either 'test', 'acc' or 'prod'");
        }

        if (!in_array(
            $_config->localInstrumentCode,
            ['B2B', 'CORE']
        )
        ) {
            // default localInstrumentCode
            $_config->localInstrumentCode = "CORE";
        }
        $this->_config = $_config;

        if ($this->_config->environment === BLUEM_ENVIRONMENT_PRODUCTION) {

            $this->_config->accessToken = $_config->production_accessToken;

        } elseif ($this->_config->environment === BLUEM_ENVIRONMENT_TESTING) {

            $this->_config->accessToken = $_config->test_accessToken;
            // hardcoded merchantID in case of test.
            // It is always the bluem merchant ID then.
            $this->merchantID = BLUEM_STATIC_MERCHANT_ID;
        }

        $this->environment = $this->_config->environment;

        // @todo Only use one environment variable. Right now it is saved in both $this->environment and $this->_config->environment

        // this is given by the bank (default 0)
        $this->_config->merchantSubID = "0";

        // if an invalid possible return status is given, set it to a default value (for testing purposes only)
        $possibleReturnStatuses = ["none", "success", "cancelled", "expired", "failure", "open", "pending"];
        if($this->_config->expectedReturnStatus!=="" && !in_array($this->_config->expectedReturnStatus,$possibleReturnStatuses)) {
            $this->_config->expectedReturnStatus = "success";
        }


        // @todo get this from settings in the future
    }

    /**-------------- MANDATE SPECIFIC FUNCTIONS --------------*/

    /**
     * Create a Mandate Request given a customer ID, order ID
     * and Mandate ID and return the request object
     * WITHOUT sending it
     *
     * @param $customer_id
     * @param $order_id
     * @param boolean $mandate_id
<<<<<<< HEAD
     * @return
=======
     *
>>>>>>> ec6d4317
     */
    public function CreateMandateRequest(
        $customer_id,
        $order_id,
        $mandate_id = false
    ) {
        if (is_null($customer_id)) {
            throw new Exception("Customer ID Not set", 1);
        }
        if (is_null($order_id)) {
            throw new Exception("Order ID Not set", 1);
        }

        if ($mandate_id === false) {
            $mandate_id = $this->CreateMandateID($order_id, $customer_id);
        }

        $r = new EmandateBluemRequest(
            $this->_config,
            $customer_id,
            $order_id,
            $mandate_id,
            ($this->_config->environment == BLUEM_ENVIRONMENT_TESTING &&
                isset($this->_config->expected_return) ?
                $this->_config->expected_return : "")
        );
        return $r;
    }

    /**
     * Create a Mandate Request given a customer ID, order ID
     * and Mandate ID and return the request object,
     * sending it and returning the response
     *
     * @param $customer_id
     * @param $order_id
     * @param $mandate_id
     * @return void
     */
    public function Mandate(
        $customer_id,
        $order_id,
        $mandate_id = false
    ) {
        $_request = $this->CreateMandateRequest(
            $customer_id,
            $order_id,
            $mandate_id
        );
        $response = $this->PerformRequest(
            $_request
        );
        return $response;
    }


    /**
     * Retrieving a mandate request's status based on a mandate ID and an entrance Code, and returning the response
     *
     * @param $mandateID
     * @param $entranceCode
     */
    public function MandateStatus($mandateID, $entranceCode)
    {

        $r = new EMandateStatusBluemRequest(
            $this->_config,
            $mandateID,
            $entranceCode,
            ($this->_config->environment == BLUEM_ENVIRONMENT_TESTING &&
                isset($this->_config->expected_return) ?
                $this->_config->expected_return : "")
        );

        $response = $this->PerformRequest($r);
        return $response;
    }

    /**
     * Create a mandate ID in the required structure, based on the order ID, customer ID and the current timestamp.
     *
     * @param String $order_id    The order ID
     * @param String $customer_id The customer ID
     */
    public function CreateMandateID(String $order_id, String $customer_id): String
    {
        // veteranen search team, specific
        if ($this->_config->senderID === "S1300") {
            return "M" . Carbon::now()->timezone('Europe/Amsterdam')->format('YmdHis');
        }

        // @todo create a future interface where one can select options how mandate IDs are formed

        // nextdeli etc.
        return substr($customer_id . Carbon::now()->timezone('Europe/Amsterdam')->format('Ymd') . $order_id, 0, 35);
    }


    /**
     * For mandates only: retreive the maximum amount from
     * the AcceptanceReport to use in parsing and validating
     * mandates in webshop context
     *
     * @param $response
     * @return void
     */
    public function GetMaximumAmountFromTransactionResponse($response)
    {

        if (isset($response->EMandateStatusUpdate->EMandateStatus->AcceptanceReport->MaxAmount)) {

            return (object) [
                'amount' => (float) ($response->EMandateStatusUpdate->EMandateStatus->AcceptanceReport->MaxAmount . ""),
                'currency' => 'EUR'
            ];
        }
        return (object) ['amount' => (float) 0.0, 'currency' => 'EUR'];
    }

    /**-------------- PAYMENT SPECIFIC FUNCTIONS --------------*/
    /**
     * Create a payment request object
     *
     * @param String $description
     * @param  $debtorReference
     * @param Float $amount
     * @param  $dueDateTime
     * @param String $currency
     * @param  $entranceCode
     * @return PaymentBluemRequest
     */
    public function CreatePaymentRequest(
        String $description,
        $debtorReference,
        Float $amount,
        $dueDateTime = null,
        String $currency = "EUR",
        $entranceCode = null
    ): PaymentBluemRequest {

        if (is_null($entranceCode)) {
            $entranceCode = $this->CreateEntranceCode();
        }

        $r = new PaymentBluemRequest(
            $this->_config,
            $description,
            $debtorReference,
            $amount,
            $dueDateTime,
            $currency,
            $this->CreatePaymentTransactionID($debtorReference),
            $entranceCode,
            ($this->_config->environment == BLUEM_ENVIRONMENT_TESTING &&
                isset($this->_config->expected_return) ?
                $this->_config->expected_return : "")
        );
        return $r;
    }

    /**
     * Create a payment request and perform it, returning the response
     *
     * @param  $description
     * @param  $debtorReference
     * @param  $amount
     * @param  $dueDateTime
     * @param string $currency
     * @param  $entranceCode
     * @return void
     */
    public function Payment(
        string $description,
        $debtorReference,
        $amount,
        $dueDateTime = null,
        string $currency = "EUR",
        $entranceCode = null
    ) {

        if (is_null($entranceCode)) {
            $entranceCode = $this->CreateEntranceCode();
        }
        return $this->PerformRequest(
            $this->CreatePaymentRequest(
                $description,
                $debtorReference,
                $amount,
                $dueDateTime,
                $currency,
                $entranceCode
            )
        );
    }

    /**
     * Retrieve the status of a payment request, based on transactionID and Entrance Code
     *
     * @param $transactionID
     * @param $entranceCode
     * @return void
     */
    public function PaymentStatus($transactionID, $entranceCode)
    {

        $r = new PaymentStatusBluemRequest(
            $this->_config,
            $transactionID,
            ($this->_config->environment == BLUEM_ENVIRONMENT_TESTING &&
                isset($this->_config->expected_return) ?
                $this->_config->expected_return : ""),
            $entranceCode
        );

        $response = $this->PerformRequest($r);
        return $response;
    }

    /**
     * Create a payment Transaction ID in the required structure, based on the order ID, customer ID and the current timestamp.
     * @param String $debtorReference
     */
    public function CreatePaymentTransactionID(String $debtorReference): String
    {
        return substr($debtorReference, 0, 28) . Carbon::now()->format('Ymd');
    }



    /**-------------- IDENTITY SPECIFIC FUNCTIONS --------------*/
    /**
     * Create Identity request based on a category, description, reference and given a return URL
     *
     * @param [type] $requestCategory
     * @param [type] $description
     * @param [type] $debtorReference
     * @param [type] $debtorReturnURL
     * @return IdentityBluemRequest
     */
    public function CreateIdentityRequest(
        $requestCategory,
        string $description,
        $debtorReference,
        $debtorReturnURL
    ): IdentityBluemRequest {

        $r = new IdentityBluemRequest(
            $this->_config,
            "",
            ($this->_config->environment == BLUEM_ENVIRONMENT_TESTING &&
                isset($this->_config->expected_return) ?
                $this->_config->expected_return : ""),
            $requestCategory,
            $description,
            $debtorReference,
            $debtorReturnURL
        );
        //$this->CreateIdentityTransactionID($debtorReference),
        return $r;
    }

    /**
     * Retrieve Identity request status
     *
     * @param [type] $transactionID
     * @param [type] $entranceCode
     * @return void
     */
    public function IdentityStatus($transactionID, $entranceCode)
    {

        $r = new IdentityStatusBluemRequest(
            $this->_config,
            $entranceCode,
            ($this->_config->environment == BLUEM_ENVIRONMENT_TESTING &&
                isset($this->_config->expected_return) ?
                $this->_config->expected_return : ""),
            $transactionID
        );

        $response = $this->PerformRequest($r);
        return $response;
    }

    /**
     * Create a Identity Transaction ID in the required structure, based on the order ID, customer ID and the current timestamp.
     * @param String $debtorReference
     * @return String Identity Transaction ID
     */
    public function CreateIdentityTransactionID(String $debtorReference): String
    {
        return substr($debtorReference, 0, 28) . Carbon::now()->format('Ymd');
    }


    /** Universal Functions */
    /**
     * Generate an entrance code based on the current date and time.
     */
    public function CreateEntranceCode(): String
    {
        return Carbon::now()->format("YmdHisv"); // . "000";
    }

    /**
     * Perform a request to the BlueM API given a request
     * object and return its response
     *
     * @param  BluemRequest $transaction_request The Request Object
     *
     * @return ErrorBluemResponse|MandateStatusBluemResponse|MandateTransactionBluemResponse|PaymentStatusBluemResponse|PaymentTransactionBluemResponse|IdentityTransactionBluemResponse|IdentityStatusBluemResponse|IBANNameCheckBluemResponse|Exception
     */
    public function PerformRequest(BluemRequest $transaction_request)
    {

        // set this to true if you want more internal information when debugging or extending
        $verbose = false;

        // make sure the timezone is set correctly..
        $now = Carbon::now()->timezone('Europe/Amsterdam');

        $xttrs_filename = $transaction_request->transaction_code . "-{$this->_config->senderID}-BSP1-" . $now->format('YmdHis') . "000.xml";

        // conform Rfc1123 standard in GMT time
        $xttrs_date = $now->toRfc7231String();

        $request_url = $transaction_request->HttpRequestUrl();

        $req = new BluemHttpRequest();

        $req->setUrl($request_url);
        $req->setMethod(BluemHttpRequest::METHOD_POST);

        $req->setHeader('Access-Control-Allow-Origin', '*');
        $req->setHeader("Content-Type", "application/xml; type=" . $transaction_request->transaction_code . "; charset=UTF-8");
        $req->setHeader("x-ttrs-date", $xttrs_date);
        $req->setHeader("x-ttrs-files-count", "1");
        $req->setHeader("x-ttrs-filename", $xttrs_filename);

        if ($verbose) {
            echo PHP_EOL . "<BR>URL// " . $request_url;

            echo PHP_EOL . "<BR>HEADER// " . "Content-Type: " . "application/xml; type=" . $transaction_request->transaction_code . "; charset=UTF-8";
            echo PHP_EOL . "<BR>HEADER// " . 'x-ttrs-date: ' . $xttrs_date;
            echo PHP_EOL . "<BR>HEADER// " . 'x-ttrs-files-count: ' . '1';
            echo PHP_EOL . "<BR>HEADER// " . 'x-ttrs-filename: ' . $xttrs_filename;
            echo "<HR>";
            echo PHP_EOL . "BODY: " . $transaction_request->XmlString();
            // var_dump(libxml_get_errors());
        }

        $req->setBody($transaction_request->XmlString());
        try {
            $http_response = $req->send();
            if ($verbose) {
                echo PHP_EOL . "<BR>RESPONSE// ";
                var_dump($http_response->getBody());
            }

            switch ($http_response->getStatus()) {
                case 200: {
                        if ($http_response->getBody() == "") {
                            return new ErrorBluemResponse("Error: Empty response returned");
                        }

                        try {
                            $response = $this->fabricateResponseObject($transaction_request->transaction_code, $http_response->getBody());
                        } catch (\Throwable $th) {
                            return new ErrorBluemResponse("Error: Could not create Bluem Response object. More details: " . $th->getMessage());
                        }
                        if (!$response->Status()) {
                            return new ErrorBluemResponse("Error: " . ($response->Error->ErrorMessage));
                        }
                        return $response;

                        break;
                    }
                case 400: {
                        return new ErrorBluemResponse('Your request was not formed correctly.');
                        break;
                    }
                case 401: {
                        return new ErrorBluemResponse('Unauthorized: check your access credentials.');
                        break;
                    }
                case 500: {
                        return new ErrorBluemResponse('An unrecoverable error at the server side occurred while processing the request');
                        break;
                    }
                default: {
                        return new ErrorBluemResponse('Unexpected / erroneous response (code ' . $http_response->getStatus() . ')');
                        break;
                    }
            }
        } catch (Throwable $e) {
            $error = new ErrorBluemResponse('HTTP Request Error');
            return $error;
        }
    }


    /** Webhook Code
     *
     * Senders provide Bluem with a webhook URL.
     * The URL will be checked for consistency and
     * validity and will not be stored if any of the
     * checks fails. */

    /**
     * Webhook for BlueM Mandate signature verification procedure
     */
    public function Webhook()
    {
        // set this to true if you want more internal information when debugging or extending
        $verbose = false;

        // The following checks will be performed:
        // @todo URL must start with https://


        // Check: ONLY Accept post requests
        if ($_SERVER['REQUEST_METHOD'] !== 'POST') {
            if ($verbose) {
                exit("Not post");
            }
            http_response_code(400);
            exit();
        }

        // Check: An empty POST to the URL (normal HTTP request) always has to respond with HTTP 200 OK
        $postData = file_get_contents('php://input');

        if ($postData === "") {
            if ($verbose) {
                echo "NO POST";
            }
            http_response_code(200);
            exit();
        }

        // Check: content type has to be: "Content-type", "text/xml; charset=UTF-8"

        // Parsing XML data from POST body
        try {
            $xmlObject = new \SimpleXMLElement($postData);
        } catch (Exception $e) {
            if ($verbose) {
                var_dump($e);
                exit();
            }
            http_response_code(400); // could not parse XML
            exit();
        }

        // Check: if signature is valid in postdata
        if (!$this->_validateWebhookSignature($postData)) {
            if ($verbose) {
                exit('no valid webhook sig');
            }

            http_response_code(400);
            // echo 'The XML signature is not valid.';
            // echo PHP_EOL;
            exit;
        }

        if ($verbose) {
            var_dump($xmlObject);
        }

        // @todo: finish this code
        throw new Exception("Not implemented fully yet, please contact the developer or work around this error");
        // @todo webhook response dependent on the interface, check the status update

        // @todo webhook response mandates

        // @todo webhook response payments
        if (!isset($xmlObject->EPaymentInterface->PaymentStatusUpdate)) {
            http_response_code(400);
            exit;
        }
        $status_update = $xmlObject->EPaymentInterface->PaymentStatusUpdate;
        return $status_update;

        // @todo webhook response identity

        // @todo webhook response and more

        // @todo catch exceptions
    }

    /**
     * Validate webhook signature based on a key file
     * available in the `keys` folder
     *
     * @param  $xmlInput
     * @return bool
     */
    private function _validateWebhookSignature($xmlInput): bool
    {
        $temp_file = tmpfile();
        fwrite($temp_file, $xmlInput);
        $temp_file_path = stream_get_meta_data($temp_file)['uri'];

        $signatureValidator = new XmlSignatureValidator();

        // @todo Check if keyfile has to be chosen according to env
        // if ($this->_config->environment === BLUEM_ENVIRONMENT_TESTING) {
        // $public_key_file = "webhook.bluem.nl_pub_cert_test.crt";
        // } else {
        // $public_key_file = "webhook.bluem.nl_pub_key_production.crt";
        // }
        $key_folder =
            $public_key_file = "bluem_nl.crt";
        $public_key_file_path = __DIR__ . "/../keys/" . $public_key_file;
        // TODO: put the key in a different folder, relative to this PHP library
        // echo $public_key_file_path;
        // die();

        try {
            $signatureValidator->loadPublicKeyFile($public_key_file_path);
        } catch (\Throwable $th) {
            return false;
            // echo "Error: " . $th->getMessage();

        }

        $isValid = $signatureValidator->verifyXmlFile($temp_file_path);
        fclose($temp_file);

        if ($isValid) {
            return true;
        }
        return false;
    }

    /**
     * Create the proper response object class
     *
     * @param [type] $type
     * @param [type] $response_xml
     * @return MandateStatusBluemResponse|MandateTransactionBluemResponse|PaymentStatusBluemResponse|PaymentTransactionBluemResponse|IdentityTransactionBluemResponse|IdentityStatusBluemResponse|IBANNameCheckBluemResponse|Exception
     */
    private function fabricateResponseObject($type, $response_xml)
    {
        switch ($type) {
        case 'SRX':
        case 'SUD':
            return new MandateStatusBluemResponse($response_xml);
        case 'TRX':
        case 'TRS':
            return new MandateTransactionBluemResponse($response_xml);
        case 'PSU':
        case 'PSX':
            return new PaymentStatusBluemResponse($response_xml);
        case 'PTS':
        case 'PTX':
            return new PaymentTransactionBluemResponse($response_xml);
        case 'ITX':
        case 'ITX':
            return new IdentityTransactionBluemResponse($response_xml);
        case 'ISU':
        case 'ISX':
            return new IdentityStatusBluemResponse($response_xml);
        case 'INS':
        case 'INX':
            return new IBANNameCheckBluemResponse($response_xml);
        default:
            throw new Exception("Invalid transaction type requested");
        }
    }


    /**
     * Retrieve a list of all possible identity request types, which can be useful for reference
     *
     * @return void
     */
    public function GetIdentityRequestTypes() {
        return [
            "CustomerIDRequest",
            "NameRequest",
            "AddressRequest",
            "BirthDateRequest",
            "AgeCheckRequest",
            "GenderRequest",
            "TelephoneRequest",
            "EmailRequest"
        ];
    }



    /* IBAN SPECIFIC */


    public function CreateIBANNameCheckRequest($iban,$name,$debtorReference="") {

        $entranceCode = $this->CreateEntranceCode();
// var_dump($iban);
// die();
        $request = new IbanBluemRequest($this->_config,$entranceCode,$iban,$name,$debtorReference);
        return $request;
    }

    public function IBANNameCheck($iban,$name,$debtorReference="") {
        $r = $this->CreateIBANNameCheckRequest($iban,$name,$debtorReference);
        $response = $this->PerformRequest($r);
        return $response;
    }




    /**
     * Retrieve array of BIC codes (IssuerIDs) of banks from context
     *
     * @return array
     */
    public function retrieveBICCodesForContext($contextName)
    {
        $context = $this->_retrieveContext($contextName);
        return $context->getBICCodes();
    }

    /**
     * Retrieve array of BIC codes (IssuerIDs) of banks from context
     *
     * @return array
     */
    public function retrieveBICsForContext($contextName)
    {
        $context = $this->_retrieveContext($contextName);
        return $context->getBICs();
    }

    public function _retrieveContext($context)
    {
        $localInstrumentCode = $this->config->localInstrumentCode;
        switch ($context) {
        case 'Mandates':
            $context = new MandatesContext($localInstrumentCode);
            break;
        case 'Payments':
            $context = new PaymentsContext();
            break;
        case 'Identity':
            $context = new IdentityContext();
            break;
        default:
            $contexts = ["Mandates","Payments","Identity"];
            throw new Exception(
                "Invalid Context requested, should be
                one of the following: ".
                implode(",",$contexts)
            );
            break;
        }
        return $context;
    }

}<|MERGE_RESOLUTION|>--- conflicted
+++ resolved
@@ -122,11 +122,7 @@
      * @param $customer_id
      * @param $order_id
      * @param boolean $mandate_id
-<<<<<<< HEAD
-     * @return
-=======
-     *
->>>>>>> ec6d4317
+     *
      */
     public function CreateMandateRequest(
         $customer_id,
