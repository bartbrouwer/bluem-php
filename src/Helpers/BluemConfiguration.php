<?php

namespace Bluem\BluemPHP\Helpers;

use Bluem\BluemPHP\Validators\BluemConfigurationValidator;
use Exception;

<<<<<<< HEAD
class BluemConfiguration
{
    /**
     * @var mixed
     */
    public $environment;
    
    /**
     * @var mixed
     */
    public $senderID;
    
    /**
     * @var mixed
     */
    public $brandID;
    
    /**
     * @var mixed
     */
    public $accessToken;
    
    /**
     * @var mixed
     */
=======
/**
 *
 */
class BluemConfiguration {

    /** @var */
    public $environment;
    /** @var */
    public $senderID;
    /** @var */
    public $brandID;
    /** @var */
    public $accessToken;
    /** @var */
>>>>>>> 11912349
    public $merchantReturnURLBase;
    
    /**
<<<<<<< HEAD
     * @var BluemConfigurationValidator
     */
    private $validator;
    
    /**
=======
>>>>>>> 11912349
     * @var mixed
     */
    public $test_accessToken;
    
    /**
     * @var mixed
     */
    public $IDINBrandID;
    
    /**
     * @var mixed
     */
    public $merchantID;
    
    /**
     * @var string
     */
    public $production_accessToken;
    
    /**
     * @var string
     */
    public $expectedReturnStatus;
    
    /**
     * @var string
     */
    public $eMandateReason;
    
    /**
     * @var string
     */
    public $localInstrumentCode;
    
    /**
     * this is given by the bank and never changed (default 0)
     * @var string
     */
    public $merchantSubID;
    
    /**
     * @var BluemConfigurationValidator
     */
    private $validator;
    /**
     * @var string
     */
    private $PaymentsBrandID;
    
    /**
     * @var string
     */
    private $EmandateBrandID;

    /**
     * An object containing the configuration for the Bluem integration. Can be an array or object
     *
     * @param array|object $raw
     *
     * @throws Exception
     */
<<<<<<< HEAD
    public function __construct($raw)
    {
        if (is_array($raw))
        {
=======
    public function __construct( $raw ) {
        if ( is_array( $raw ) ) {
>>>>>>> 11912349
            $raw = (object) $raw;
        }

        $this->validator = new BluemConfigurationValidator();
<<<<<<< HEAD
        
        $raw_validated = $this->validator->validate($raw);
        if ($raw_validated === false) {
            throw new Exception('Bluem Configuration is not valid: '.$this->errorsAsString());
=======
        $raw_validated   = $this->validator->validate( $raw );
        if ( $raw_validated === false ) {
            throw new Exception( 'Bluem Configuration is not valid: ' . $this->errorsAsString() );
>>>>>>> 11912349
        }

        $this->environment           = $raw_validated->environment;
        $this->senderID              = $raw_validated->senderID;
        $this->brandID               = $raw_validated->brandID;
        $this->accessToken           = $raw_validated->accessToken;
        $this->merchantReturnURLBase = $raw_validated->merchantReturnURLBase ?? null;
        // @todo: if this is required, break. check that

        $this->test_accessToken = $raw_validated->test_accessToken;
<<<<<<< HEAD
        
        $this->IDINBrandID = $this->_assumeBrandID("Identity", $this->brandID);
        // @todo: Test it
        $this->PaymentsBrandID = $this->_assumeBrandID("Payment", $this->brandID);
        $this->EmandateBrandID = $this->_assumeBrandID("Mandate", $this->brandID);
=======

        $this->IDINBrandID = $this->_assumeBrandID( "Identity", $this->brandID );
        // @todo: Test it
        $this->PaymentsBrandID = $this->_assumeBrandID( "Payment", $this->brandID );
        $this->EmandateBrandID = $this->_assumeBrandID( "Mandate", $this->brandID );
>>>>>>> 11912349
        // @todo PeterMeester: create validation step for IDINBrandID

        $this->merchantID             = $raw_validated->merchantID;
        $this->production_accessToken = $raw_validated->production_accessToken;
        $this->expectedReturnStatus   = $raw_validated->expectedReturnStatus ?? null;
        $this->eMandateReason         = $raw_validated->eMandateReason ?? null;
        $this->localInstrumentCode    = $raw_validated->localInstrumentCode;
        $this->merchantSubID          = "0";
    }

    /**
     * @return string
     */
    public function errorsAsString(): string {
        return implode( ", ", $this->validator->errors() );
    }

    /**
     * Assume a brandID for a service based on another valid brandID
     *
     * @param string $prefix
     * @param string $brandID
     *
     * @return string
     * @throws Exception
     */
<<<<<<< HEAD
    private function _assumeBrandID(string $service, string $brandID) {
        if (empty($brandID)) {
            throw new Exception("No brandID given");
        }
        
        $available_services = [
            'Identity',
            'Payment',
            'Mandate'
        ];
        
        if (!in_array($service, $available_services)) {
            throw new Exception("Invalid service requested");
        }
        
        $prefix = str_replace($available_services, '', $brandID);
        return $prefix.ucfirst($service);
=======
    private function _assumeBrandID( string $service, string $brandID ) {
        if ( $brandID === "" ) {
            throw new Exception( "No brandID given" );
        }

        $available_services = [ 'Identity', 'Payment', 'Mandate' ];
        if ( ! in_array( $service, $available_services ) ) {
            throw new Exception( "Invalid service requested" );
        }
        $prefix = str_replace( $available_services, '', $brandID );

        return $prefix . ucfirst( $service );
>>>>>>> 11912349
    }

    /**
     * Override the brandID for a specific service
     *
     * @param $selectedBrandID
     *
     * @return void
     */
    public function setBrandId( $selectedBrandID ) {
        $this->brandID = $selectedBrandID;
    }

    /**
     * @return array
     */
    public function errors(): array {
        return $this->validator->errors();
    }
}<|MERGE_RESOLUTION|>--- conflicted
+++ resolved
@@ -5,7 +5,6 @@
 use Bluem\BluemPHP\Validators\BluemConfigurationValidator;
 use Exception;
 
-<<<<<<< HEAD
 class BluemConfiguration
 {
     /**
@@ -31,33 +30,14 @@
     /**
      * @var mixed
      */
-=======
-/**
- *
- */
-class BluemConfiguration {
-
-    /** @var */
-    public $environment;
-    /** @var */
-    public $senderID;
-    /** @var */
-    public $brandID;
-    /** @var */
-    public $accessToken;
-    /** @var */
->>>>>>> 11912349
     public $merchantReturnURLBase;
     
     /**
-<<<<<<< HEAD
      * @var BluemConfigurationValidator
      */
     private $validator;
     
     /**
-=======
->>>>>>> 11912349
      * @var mixed
      */
     public $test_accessToken;
@@ -119,29 +99,18 @@
      *
      * @throws Exception
      */
-<<<<<<< HEAD
     public function __construct($raw)
     {
         if (is_array($raw))
         {
-=======
-    public function __construct( $raw ) {
-        if ( is_array( $raw ) ) {
->>>>>>> 11912349
             $raw = (object) $raw;
         }
 
         $this->validator = new BluemConfigurationValidator();
-<<<<<<< HEAD
         
         $raw_validated = $this->validator->validate($raw);
         if ($raw_validated === false) {
             throw new Exception('Bluem Configuration is not valid: '.$this->errorsAsString());
-=======
-        $raw_validated   = $this->validator->validate( $raw );
-        if ( $raw_validated === false ) {
-            throw new Exception( 'Bluem Configuration is not valid: ' . $this->errorsAsString() );
->>>>>>> 11912349
         }
 
         $this->environment           = $raw_validated->environment;
@@ -152,19 +121,11 @@
         // @todo: if this is required, break. check that
 
         $this->test_accessToken = $raw_validated->test_accessToken;
-<<<<<<< HEAD
-        
+
         $this->IDINBrandID = $this->_assumeBrandID("Identity", $this->brandID);
         // @todo: Test it
         $this->PaymentsBrandID = $this->_assumeBrandID("Payment", $this->brandID);
         $this->EmandateBrandID = $this->_assumeBrandID("Mandate", $this->brandID);
-=======
-
-        $this->IDINBrandID = $this->_assumeBrandID( "Identity", $this->brandID );
-        // @todo: Test it
-        $this->PaymentsBrandID = $this->_assumeBrandID( "Payment", $this->brandID );
-        $this->EmandateBrandID = $this->_assumeBrandID( "Mandate", $this->brandID );
->>>>>>> 11912349
         // @todo PeterMeester: create validation step for IDINBrandID
 
         $this->merchantID             = $raw_validated->merchantID;
@@ -191,7 +152,6 @@
      * @return string
      * @throws Exception
      */
-<<<<<<< HEAD
     private function _assumeBrandID(string $service, string $brandID) {
         if (empty($brandID)) {
             throw new Exception("No brandID given");
@@ -209,20 +169,6 @@
         
         $prefix = str_replace($available_services, '', $brandID);
         return $prefix.ucfirst($service);
-=======
-    private function _assumeBrandID( string $service, string $brandID ) {
-        if ( $brandID === "" ) {
-            throw new Exception( "No brandID given" );
-        }
-
-        $available_services = [ 'Identity', 'Payment', 'Mandate' ];
-        if ( ! in_array( $service, $available_services ) ) {
-            throw new Exception( "Invalid service requested" );
-        }
-        $prefix = str_replace( $available_services, '', $brandID );
-
-        return $prefix . ucfirst( $service );
->>>>>>> 11912349
     }
 
     /**
