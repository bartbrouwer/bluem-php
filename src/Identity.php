--- conflicted
+++ resolved
@@ -34,16 +34,12 @@
         parent::__construct($config, $entranceCode, $expectedReturn);
 
         // override specific brand ID
-<<<<<<< HEAD
-        $this->brandID = $config->IDINBrandId;
-=======
         if (isset($config->IDINBrandID) && $config->IDINBrandID!=="") {
 
             $this->brandID = $config->IDINBrandID;
         } else {
             $this->brandID = $config->brandID;
         }
->>>>>>> f4a2957d
         
         $this->requestCategory = $this->getRequestCategoryElement($requestCategory);
         
@@ -51,12 +47,7 @@
         $this->debtorReference = $debtorReference;
         $this->debtorReturnURL = $debtorReturnURL;
 
-<<<<<<< HEAD
-        $this->debtorReturnURL = $this->debtorReturnURL;
-        //."?transactionID={$this->mandateID}"; 
-=======
         $this->debtorReturnURL = $this->debtorReturnURL . "?transactionID={$this->debtorReference}";
->>>>>>> f4a2957d
     }
     
     private function getIdinRequestCategory($category,$active=true)
@@ -161,11 +152,7 @@
         parent::__construct($config, $entranceCode, $expectedReturn);
 
         // override specific brand ID
-<<<<<<< HEAD
-        $this->brandID = $config->IDINBrandId;
-=======
         $this->brandID = $config->IDINBrandID;
->>>>>>> f4a2957d
 
         $this->transactionID = $transactionID;
     }
